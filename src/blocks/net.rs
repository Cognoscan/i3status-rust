--- conflicted
+++ resolved
@@ -3,32 +3,19 @@
 use std::path::{Path, PathBuf};
 use std::process::Command;
 use std::time::{Duration, Instant};
-<<<<<<< HEAD
+use std::ffi::OsStr;
 use crossbeam_channel::Sender;
 
 use crate::block::{Block, ConfigBlock};
 use crate::config::Config;
 use crate::de::deserialize_duration;
 use crate::errors::*;
-use crate::widgets::text::TextWidget;
+use crate::widgets::button::ButtonWidget;
 use crate::widgets::graph::GraphWidget;
 use crate::widget::I3BarWidget;
 use crate::scheduler::Task;
-=======
-use std::ffi::OsStr;
-use chan::Sender;
-
-use block::{Block, ConfigBlock};
-use config::Config;
-use de::deserialize_duration;
-use errors::*;
-use widgets::button::ButtonWidget;
-use widgets::graph::GraphWidget;
-use widget::I3BarWidget;
-use scheduler::Task;
-use input::{I3BarEvent, MouseButton};
-
->>>>>>> f29da2a1
+use crate::input::{I3BarEvent, MouseButton};
+
 
 use uuid::Uuid;
 
@@ -346,32 +333,20 @@
         let init_rx_bytes = device.rx_bytes().unwrap_or(0);
         let init_tx_bytes = device.tx_bytes().unwrap_or(0);
         let wireless = device.is_wireless();
-<<<<<<< HEAD
         let vpn = device.is_vpn();
-=======
         let id = Uuid::new_v4().simple().to_string();
->>>>>>> f29da2a1
         Ok(Net {
             id: id.clone(),
             update_interval: block_config.interval,
-<<<<<<< HEAD
-            network: TextWidget::new(config.clone()).with_icon(if wireless {
+            network: ButtonWidget::new(config.clone(), &id).with_icon(if wireless {
                 "net_wireless" } else if vpn {
                 "net_vpn" } else {
-=======
-            network: ButtonWidget::new(config.clone(), &id).with_icon(if wireless {
-                "net_wireless" } else {
->>>>>>> f29da2a1
                 "net_wired"
             }),
             // Might want to signal an error if the user wants the SSID of a
             // wired connection instead.
             ssid: if block_config.ssid && wireless {
-<<<<<<< HEAD
-                Some(TextWidget::new(config.clone()).with_text(" ")) } else {
-=======
-                Some(ButtonWidget::new(config.clone(), &id)) } else {
->>>>>>> f29da2a1
+                Some(ButtonWidget::new(config.clone(), &id).with_text(" ")) } else {
                 None
             },
             max_ssid_width: block_config.max_ssid_width,
