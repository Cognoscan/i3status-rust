use std::time::Duration;
use std::process::Command;
use util::FormatTemplate;
use chan::Sender;
use scheduler::Task;

use block::{Block, ConfigBlock};
use config::Config;
use de::deserialize_duration;
use errors::*;
use widgets::button::ButtonWidget;
use widget::{I3BarWidget, State};
use input::{I3BarEvent, MouseButton};

use uuid::Uuid;

pub struct Temperature {
    text: ButtonWidget,
    output: String,
    collapsed: bool,
    id: String,
    update_interval: Duration,
    maximum_good: i64,
    maximum_idle: i64,
    maximum_info: i64,
    maximum_warning: i64,
    format: FormatTemplate,
}

#[derive(Deserialize, Debug, Default, Clone)]
#[serde(deny_unknown_fields)]
pub struct TemperatureConfig {
    /// Update interval in seconds
    #[serde(default = "TemperatureConfig::default_interval", deserialize_with = "deserialize_duration")]
    pub interval: Duration,

    /// Collapsed by default?
    #[serde(default = "TemperatureConfig::default_collapsed")]
    pub collapsed: bool,

    /// Maximum temperature, below which state is set to good
    #[serde(default = "TemperatureConfig::default_good")]
    pub good: i64,

    /// Maximum temperature, below which state is set to idle
    #[serde(default = "TemperatureConfig::default_idle")]
    pub idle: i64,

    /// Maximum temperature, below which state is set to info
    #[serde(default = "TemperatureConfig::default_info")]
    pub info: i64,

    /// Maximum temperature, below which state is set to warning
    #[serde(default = "TemperatureConfig::default_warning")]
    pub warning: i64,

    /// Format override
    #[serde(default = "TemperatureConfig::default_format")]
    pub format: String,
}

impl TemperatureConfig {
    fn default_format() -> String {
        "{average}° avg, {max}° max".to_owned()
    }

    fn default_interval() -> Duration {
        Duration::from_secs(5)
    }

    fn default_collapsed() -> bool {
        true
    }

    fn default_good() -> i64 {
        20
    }

    fn default_idle() -> i64 {
        45
    }

    fn default_info() -> i64 {
        60
    }

    fn default_warning() -> i64 {
        80
    }

}

impl ConfigBlock for Temperature {
    type Config = TemperatureConfig;

    fn new(block_config: Self::Config, config: Config, _tx_update_request: Sender<Task>) -> Result<Self> {
        let id = Uuid::new_v4().simple().to_string();
        Ok(Temperature {
            update_interval: block_config.interval,
            text: ButtonWidget::new(config, &id).with_icon("thermometer"),
            output: String::new(),
            collapsed: block_config.collapsed,
            id,
<<<<<<< HEAD
            maximum_good: block_config.good,
            maximum_idle: block_config.idle,
            maximum_info: block_config.info,
            maximum_warning: block_config.warning,
            format: FormatTemplate::from_string(block_config.format)
=======
            format: FormatTemplate::from_string(&block_config.format)
>>>>>>> 47cb862c
                .block_error("temperature", "Invalid format specified for temperature")?,
        })
    }
}

impl Block for Temperature {
    fn update(&mut self) -> Result<Option<Duration>> {
        let output = Command::new("sensors")
            .args(&["-u"])
            .output()
            .map(|o| String::from_utf8_lossy(&o.stdout).trim().to_owned())
            .unwrap_or_else(|e| e.description().to_owned());

        let mut temperatures: Vec<i64> = Vec::new();

        for line in output.lines() {
            if line.starts_with("  temp") {
                let rest = &line[6..]
                    .split('_')
                    .flat_map(|x| x.split(' '))
                    .flat_map(|x| x.split('.'))
                    .collect::<Vec<_>>();

                if rest[1].starts_with("input") {
                    match rest[2].parse::<i64>() {
                        Ok(t) if t > -101 && t < 151 => {
                            temperatures.push(t);
                            Ok(())
                        }
                        Ok(t) => {
                            // This error is recoverable and therefore should not stop the program
                            eprintln!("Temperature ({}) outside of range ([-100, 150])", t);
                            Ok(())
                        }
                        Err(_) => Err(BlockError(
                            "temperature".to_owned(),
                            "failed to parse temperature as an integer".to_owned(),
                        )),
                    }?
                }
            }
        }

        if !temperatures.is_empty() {
            let max: i64 = *temperatures
                .iter()
                .max()
                .block_error("temperature", "failed to get max temperature")?;
            let min: i64 = *temperatures
                .iter()
                .min()
                .block_error("temperature", "failed to get min temperature")?;
            let avg: i64 = (temperatures.iter().sum::<i64>() as f64 / temperatures.len() as f64).round() as i64;

            let values = map!("{average}" => avg,
                              "{min}" => min,
                              "{max}" => max);

            self.output = self.format.render_static_str(&values)?;
            if !self.collapsed {
                self.text.set_text(self.output.clone());
            }

            let state = match max {
                m if m <= self.maximum_good => State::Good,
                m if m <= self.maximum_idle => State::Idle,
                m if m <= self.maximum_info => State::Info,
                m if m <= self.maximum_warning => State::Warning,
                _ => State::Critical,
            };

            self.text.set_state(state);
        }

        Ok(Some(self.update_interval))
    }

    fn view(&self) -> Vec<&I3BarWidget> {
        vec![&self.text]
    }

    fn click(&mut self, e: &I3BarEvent) -> Result<()> {
        if let Some(ref name) = e.name {
            if name.as_str() == self.id && e.button == MouseButton::Left {
                self.collapsed = !self.collapsed;
                if self.collapsed {
                    self.text.set_text(String::new());
                } else {
                    self.text.set_text(self.output.clone());
                }
            }
        }

        Ok(())
    }

    fn id(&self) -> &str {
        &self.id
    }
}<|MERGE_RESOLUTION|>--- conflicted
+++ resolved
@@ -101,15 +101,11 @@
             output: String::new(),
             collapsed: block_config.collapsed,
             id,
-<<<<<<< HEAD
             maximum_good: block_config.good,
             maximum_idle: block_config.idle,
             maximum_info: block_config.info,
             maximum_warning: block_config.warning,
-            format: FormatTemplate::from_string(block_config.format)
-=======
             format: FormatTemplate::from_string(&block_config.format)
->>>>>>> 47cb862c
                 .block_error("temperature", "Invalid format specified for temperature")?,
         })
     }
